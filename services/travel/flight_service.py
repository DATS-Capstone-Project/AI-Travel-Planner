--- conflicted
+++ resolved
@@ -56,10 +56,7 @@
 
 Remember to treat this as a real conversation where you're genuinely trying to help someone make the best choice for their travel needs, using ONLY the ACTUAL flight data provided above.
 """
-<<<<<<< HEAD
-=======
-
->>>>>>> c8805ea4
+
 
 class FlightService:
     """Service for handling flight-related operations using Amadeus API with integrated prompt engineering for flight selection."""
@@ -72,7 +69,7 @@
 
     async def start(self):
         self.playwright = await async_playwright().start()
-<<<<<<< HEAD
+
 
         # Local browser configuration
         self.browser = await self.playwright.chromium.launch(
@@ -82,17 +79,6 @@
         self.context = await self.browser.new_context()
         self.page = await self.context.new_page()
 
-=======
-
-        # Local browser configuration
-        self.browser = await self.playwright.chromium.launch(
-            headless=False,  # Set to True for headless mode
-        )
-
-        self.context = await self.browser.new_context()
-        self.page = await self.context.new_page()
-
->>>>>>> c8805ea4
     async def fill_and_select_airport(self, input_selector, airport_name):
         try:
             if input_selector == 'input[aria-label="Where to? "]':
@@ -177,7 +163,7 @@
             await self.page.wait_for_timeout(1000)
             await self.page.click('li[data-value="2"]')
             await self.page.wait_for_timeout(1000)
-<<<<<<< HEAD
+
 
             print("Selecting dates...")
             # Click the departure date button
@@ -202,32 +188,7 @@
 
             return self.page.url
 
-=======
-
-            print("Selecting dates...")
-            # Click the departure date button
-            await self.page.click('input[aria-label*="Departure"]')
-            await self.page.wait_for_timeout(1000)
-
-            # Select departure date
-            departure_button = await self.page.wait_for_selector(
-                f'div[aria-label*="{start_date}"]', timeout=12000
-            )
-            await departure_button.click()
-            await self.page.wait_for_timeout(1000)
-
-            # Click Done button if it exists
-            try:
-                done_button = await self.page.wait_for_selector(
-                    'button[aria-label*="Done."]', timeout=5000
-                )
-                await done_button.click()
-            except:
-                print("No Done button found, continuing...")
-
-            return self.page.url
-
->>>>>>> c8805ea4
+
         except Exception as e:
             print(f"An error occurred: {str(e)}")
             return None
@@ -262,11 +223,7 @@
         Query the Google Flight website real time for flight offers using the extracted trip details,
         compute key metrics (cheapest, fewest layovers, shortest duration, best options per cabin if available),
         and use prompt engineering to generate a detailed plain language flight summary message.
-<<<<<<< HEAD
-        
-=======
-
->>>>>>> c8805ea4
+
         Args:
             extracted_details: A dictionary containing keys such as 'origin', 'destination', 'start_date', 'travelers'.
 
@@ -296,11 +253,9 @@
 
         return flight_res
 
-<<<<<<< HEAD
+
     async def get_flight_advisor_response(self,departing_flights, returning_flights, context=None):
-=======
-    async def get_flight_advisor_response(self, departing_flights, returning_flights, context=None):
->>>>>>> c8805ea4
+
         """Get flight advisor response based on scraped flight data."""
         context_str = f"\n### Additional Context:\n{context}" if context else ""
 
@@ -314,17 +269,11 @@
         print("Generating flight advisor response...")
         response_llm = await llm.ainvoke(messages)
         advisor_response = response_llm.content.strip()
-<<<<<<< HEAD
+
 
         print("Flight advisor response generated")
         return advisor_response
 
-=======
-
-        print("Flight advisor response generated")
-        return advisor_response
-
->>>>>>> c8805ea4
     async def scrape_flights(self, url):
         browser = Browser(
             config=BrowserConfig(
