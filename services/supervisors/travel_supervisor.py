import asyncio
import logging
from typing import TypedDict, Dict, Any, List
from datetime import datetime

from langgraph.graph import StateGraph, END
from langchain_openai import ChatOpenAI
from langchain_core.messages import HumanMessage

from services.travel.flight_service import FlightService
from services.travel.hotel_service import HotelService
from services.travel.activity_service import ActivityService
from models.trip_details import TripDetails
from config.settings import OPENAI_API_KEY, CONVERSATION_MODEL




# Configure logger
logger = logging.getLogger(__name__)


# Define our state structure
class TravelState(TypedDict):
    session_id: str
    trip_details: Dict[str, Any]
    flights: List[Dict[str, Any]]
    hotels: List[Dict[str, Any]]
    activities: List[Dict[str, Any]]
    itinerary: str


class TravelSupervisor:
    """Supervisor agent that coordinates travel planning workflow"""

    def __init__(
            self,
            flight_service: FlightService,
            hotel_service: HotelService,
            activity_service: ActivityService,
            model_name: str = CONVERSATION_MODEL
    ):
        """
        Initialize the travel supervisor agent

        Args:
            flight_service: Service for flight operations
            hotel_service: Service for hotel operations
            activity_service: Service for activity operations
            model_name: LLM model to use for coordination
        """
        self.flight_service = flight_service
        self.hotel_service = hotel_service
        self.activity_service = activity_service
        self.model = ChatOpenAI(api_key=OPENAI_API_KEY, model="gpt-4o-mini", temperature=0)
        #self.distance_service = DistanceService()
        self.logger = logging.getLogger(__name__)

        # Build the workflow graph
        self.workflow = self._build_workflow()

    def _build_workflow(self) -> StateGraph:
        """Build the workflow graph for travel planning"""
        # Create the graph with our state
        workflow = StateGraph(TravelState)

        # Add nodes
        workflow.add_node("start", self._supervisor_start)
        workflow.add_node("parallel_booking", self._run_parallel_agents)
        # Should add a node here before crating the itinerary to check the budget and if the user wants to change it if the min(budget) > the budget of the user
        workflow.add_node("create_itinerary", self._create_itinerary)
        workflow.add_node("finish", self._supervisor_finish)

        # Add edges
        workflow.add_edge("start", "parallel_booking")
        workflow.add_edge("parallel_booking", "create_itinerary")
        workflow.add_edge("create_itinerary", "finish")
        workflow.add_edge("finish", END)

        # Set entry point
        workflow.set_entry_point("start")

        # Compile the workflow
        return workflow.compile()

    def _supervisor_start(self, state: TravelState) -> Dict[str, Any]:
        """Initial node that starts the parallel booking process"""
        logger.info(f"Starting travel planning for session {state['session_id']}")

        # Always proceed to parallel booking
        return {"agent": "parallel_booking"}

    async def _flights_agent(self, state: TravelState) -> Dict[str, Any]:
        """Agent that handles flight booking"""
        logger.info(f"✈️ Flights agent started at: {datetime.now().strftime('%H:%M:%S')}")
        start_time = datetime.now()

        trip_details = state["trip_details"]

        # Extract necessary fields
        origin = trip_details.get("origin")
        destination = trip_details.get("destination")
        start_date = trip_details.get("start_date")
        end_date = trip_details.get("end_date")
        travelers = trip_details.get("travelers")

        try:
            # Call flight service
            flights = await self.flight_service.get_flights(
    origin=origin,
    destination=destination,
    start_date=start_date,
    end_date=end_date,
    travelers=travelers
)

            end_time = datetime.now()
            execution_time = (end_time - start_time).total_seconds()
            logger.info(f"✈️ Flights agent finished at: {end_time.strftime('%H:%M:%S')} (took {execution_time:.2f}s)")

            return {"flights": flights}
        except Exception as e:
            logger.error(f"Error in flights agent: {e}")
            return {"flights": [{"error": str(e)}]}

    async def _hotels_agent(self, state: TravelState) -> Dict[str, Any]:
        """Agent that handles hotel booking"""
        logger.info(f"🏨 Hotels agent started at: {datetime.now().strftime('%H:%M:%S')}")
        start_time = datetime.now()

        trip_details = state["trip_details"]

        # Extract necessary fields
        destination = trip_details.get("destination")
        start_date = trip_details.get("start_date")
        end_date = trip_details.get("end_date")
        budget = trip_details.get("budget")

        try:
            # Call hotel service
            hotels = await self.hotel_service.get_hotels(
                destination=destination,
                start_date=start_date,
                end_date=end_date,
                travelers=trip_details.get("travelers", 1),
                budget=budget
            )

            end_time = datetime.now()
            execution_time = (end_time - start_time).total_seconds()
            logger.info(f"🏨 Hotels agent finished at: {end_time.strftime('%H:%M:%S')} (took {execution_time:.2f}s)")

            return {"hotels": hotels}
        except Exception as e:
            logger.error(f"Error in hotels agent: {e}")
            return {"hotels": [{"error": str(e)}]}

    async def _activities_agent(self, state: TravelState) -> Dict[str, Any]:
        """Agent that handles activity recommendations"""
        logger.info(f"🎭 Activities agent started at: {datetime.now().strftime('%H:%M:%S')}")
        start_time = datetime.now()

        trip_details = state["trip_details"]

        # Extract necessary fields
        destination = trip_details.get("destination")
        preferences = trip_details.get("activity_preferences", "")

        try:
            # Call activities service
            activities = await self.activity_service.get_activities(
                destination=destination,
                preferences=preferences
            )

            end_time = datetime.now()
            execution_time = (end_time - start_time).total_seconds()
            logger.info(f"🎭 Activities agent finished at: {end_time.strftime('%H:%M:%S')} (took {execution_time:.2f}s)")

            return {"activities": activities}
        except Exception as e:
            logger.error(f"Error in activities agent: {e}")
            return {"activities": [{"error": str(e)}]}

    async def _run_parallel_agents(self, state: TravelState) -> Dict[str, Any]:
        # Run all agents in parallel
        flights_task = asyncio.create_task(self._flights_agent(state))
        hotels_task = asyncio.create_task(self._hotels_agent(state))
        activities_task = asyncio.create_task(self._activities_agent(state))

        flights_result, hotels_result, activities_result = await asyncio.gather(
            flights_task,
            hotels_task, activities_task
        )

        hotels_content = hotels_result.get("hotels", "")
        activities_content = activities_result.get("activities", "")

        # Default proximity message
        # proximity_message = "Could not determine hotel/activity proximity."
        #
        # try:
        #     hotels_list = hotels_content.split("|")
        #     activities_list = activities_content.split("|")
        #
        #     # Call DistanceService
        #     proximity_human_msg = self.distance_service.check_proximity(hotels_list, activities_list)
        #
        #     proximity_message = proximity_human_msg.content
        #
        #     if "Recommend searching for closer hotels" in proximity_message:
        #         # Refine hotels
        #         refined_hotels_msg = self.hotel_service.get_hotels(
        #             destination=f"{state['trip_details']['destination']} city center",
        #             start_date=state["trip_details"]["start_date"],
        #             end_date=state["trip_details"]["end_date"],
        #             budget=state["trip_details"].get("budget")
        #         )
        #         hotels_content = refined_hotels_msg.content
        #         proximity_message += "\nRefined hotel search applied."
        #
        # except Exception as e:
        #     self.logger.error(f"Proximity check failed: {e}")
        #     proximity_message = f"Proximity check error: {e}"

        # Update state
        state.update({
            "flights": flights_result.get("flights", []),
            "hotels": hotels_content,
            "activities": activities_content
            #"proximity_check": proximity_message
        })

        return state

    async def _create_itinerary(self, state: TravelState) -> Dict[str, Any]:
        """Create a comprehensive itinerary from all collected data"""
        trip_details = state["trip_details"]
        flights = state["flights"]
        # Use selected hotel from trip details if available, otherwise use hotels from parallel search
        hotels = trip_details.get("selected_hotel", state["hotels"])
        activities = state["activities"]

        # Use LLM to create a well-formatted itinerary
        messages = [
            HumanMessage(content=f"""
                You are an experienced travel consultant creating a personalized travel plan. Write in a friendly, conversational tone as if you're directly advising the traveler.

                IMPORTANT: The following data contains pre-formatted information from specialized travel services. Maintain the detailed information while creating a cohesive travel plan.

                Based on the following information, create a detailed travel plan:

                TRIP DETAILS:
                {trip_details}

                FLIGHT OPTIONS:
                {flights}

                HOTEL DETAILS:
                {hotels}

                ACTIVITIES INFORMATION:
                {activities}

<<<<<<< HEAD
                FORMATTING INSTRUCTIONS:
                - Use proper markdown formatting with headers (##, ###) for each section
                - Include blank lines between paragraphs and sections (use double line breaks)
                - Use bullet points (- ) for lists
                - Ensure there are no unnecessary line breaks within paragraphs
                - Use proper indentation for readability
                - For tables, use markdown table format with proper spacing
                - Preserve exact formatting of flight details, hotel names, prices, and other key information

                GUIDANCE FOR CREATING THE TRAVEL PLAN:

                1. START WITH A PERSONALIZED GREETING:
                   - Begin with a warm, personalized welcome that acknowledges their specific trip details
                   - Express enthusiasm about their Denver trip and set the tone for the detailed plan to follow
                   - Briefly highlight what makes Denver special during their travel dates

                2. PRESENT FLIGHT RECOMMENDATIONS:
                   - Preserve the detailed flight information exactly as provided
                   - Present the best flight options for both outbound and return journey
                   - Highlight key benefits of each recommended flight (timing, amenities, price)
                   - If flights are organized by time of day, maintain this structure
                   - Ensure each flight option is clearly separated with blank lines

                3. PRESENT HOTEL RECOMMENDATIONS:
                   - Maintain all hotel details as provided (name, rating, price, location, amenities)
                   - Explain why certain hotels might be better suited for their trip
                   - Include practical details about hotel locations and proximity to attractions
                   - Add blank lines between different hotel options for clarity
                   
                4. PRESENT ACTIVITIES RECOMMENDATIONS:
                     - Summarize the activities in a friendly, engaging manner
                     - Highlight unique experiences and attractions in Destination
                     - Include specific details about each activity (location, timing, cost)
                     - Use bullet points for easy reading and clear separation of different activities
                     - Add blank lines between different activity options
                     - Use the provided activity data to ensure accuracy and detail

                4. CREATE A DAY-BY-DAY ITINERARY:
                   - Provide a daily activity plan that incorporates both attractions and dining
                   - For each day, include:
                     * Morning activity
                     * Lunch recommendation (using food highlights from activities data)
                     * Afternoon activity
                     * Dinner recommendation (using food highlights from activities data)
                   - For the food recommendations, use the specific restaurants and details from the activities data
                   - For the attractions, use the specific places and details from the activities data
                   - Balance busy days with more relaxed ones
                   - Use clear headings for each day (### Day 1 - Thursday, April 10)
                   - Add blank lines between different sections of each day

                5. INCLUDE A COMPLETE BUDGET BREAKDOWN:
                   - Itemize all expected costs: flights, accommodation, activities, food, local transportation
                   - Provide a total estimated cost and compare it to their stated budget of {trip_details.get("budget", "N/A")}
                   - Offer money-saving tips that are specific to Denver
                   - Use a clear tabular format for the budget items where appropriate
                   IMPORTANT: Don't multipy the costs by the number of travelers when showing the flight budget. The user will do that.

                6. CLOSE WITH PRACTICAL TRAVEL TIPS:
                   - Weather expectations for their specific travel dates
                   - Local transportation recommendations
                   - Packing suggestions
                   - Any special considerations for the season or local events
                   - Add a warm closing message with well wishes for their trip

                Your response should feel like a personalized conversation with a knowledgeable friend who's excited about their trip to Denver. Include specific details from all data sources while maintaining a cohesive, easy-to-follow travel plan with proper spacing and formatting.
=======
                Create a comprehensive day-by-day itinerary that includes:
                1. All days from check-in to check-out
                2. Flight arrival and departure times
                3. Hotel check-in and check-out times
                4. Daily activities with timing
                5. Meal recommendations
                6. Transportation details
                7. Important tips and notes
                
                Format each day as:
                
                DAY X - [Day of Week, Date]
                
                Morning:
                - Activities with times
                - Transportation details
                - Meal suggestions
                
                Afternoon:
                - Activities with times
                - Transportation details
                - Meal suggestions
                
                Evening:
                - Activities with times
                - Transportation details
                - Meal suggestions
                
                Daily Tips:
                - Weather considerations
                - What to bring
                - Local customs
                - Money-saving tips
>>>>>>> 2712150b
            """)
        ]

        response = await self.model.ainvoke(messages)

        # Ensure proper line breaks are preserved in the content
        itinerary = response.content.replace("\\n", "\n")

        # If needed, add extra formatting to ensure sections are well-separated
        itinerary = itinerary.replace("\n\n#", "\n\n\n#")
        itinerary = itinerary.replace("\n\n###", "\n\n\n###")

        return {"itinerary": itinerary}

    def _supervisor_finish(self, state: TravelState) -> Dict[str, Any]:
        """Final node that completes the workflow"""
        logger.info(f"Travel planning completed for session {state['session_id']}")

        logger.info(f"flight information: {state['flights']}")
        logger.info(f"hotel information: {state['hotels']}")
        logger.info(f"activities information: {state['activities']}")
        logger.info(f"itinerary information: {state['itinerary']}")


        # Return the final state
        return {
            "itinerary": state["itinerary"],
            "flights": state["flights"],
            "hotels": state["hotels"],
            "activities": state["activities"]
        }


    async def plan_trip(self, session_id: str, trip_details: TripDetails) -> Dict[str, Any]:
        """
        Plan a trip using the workflow

        Args:
            session_id: Session identifier
            trip_details: Trip details object

        Returns:
            Dictionary with planning results
        """
        # Initialize the state
        initial_state = {
            "session_id": session_id,
            "trip_details": trip_details.to_dict(),
            "flights": [],
            "hotels": [],
            "activities": [],
            "itinerary": ""
        }

        # Run the workflow
        result = await self.workflow.ainvoke(initial_state)

        return result<|MERGE_RESOLUTION|>--- conflicted
+++ resolved
@@ -233,6 +233,8 @@
 
         return state
 
+
+
     async def _create_itinerary(self, state: TravelState) -> Dict[str, Any]:
         """Create a comprehensive itinerary from all collected data"""
         trip_details = state["trip_details"]
@@ -241,13 +243,16 @@
         hotels = trip_details.get("selected_hotel", state["hotels"])
         activities = state["activities"]
 
+        print("Trip details:", trip_details)
+        print("Flights:", flights)
+        print("Hotels:", hotels)
+        print("Activities:", activities)
+
         # Use LLM to create a well-formatted itinerary
         messages = [
             HumanMessage(content=f"""
                 You are an experienced travel consultant creating a personalized travel plan. Write in a friendly, conversational tone as if you're directly advising the traveler.
 
-                IMPORTANT: The following data contains pre-formatted information from specialized travel services. Maintain the detailed information while creating a cohesive travel plan.
-
                 Based on the following information, create a detailed travel plan:
 
                 TRIP DETAILS:
@@ -258,77 +263,49 @@
 
                 HOTEL DETAILS:
                 {hotels}
-
-                ACTIVITIES INFORMATION:
+                 Present hotels exactly as provided, maintaining all details and formatting. Only show available categories (Budget-Friendly/Mid-Range/Luxury).
+
+            For each hotel:
+            ```
+            **[Hotel Name]**
+            - Rating and reviews
+            - Price per night and total price
+            - Location details
+            - Property description
+            - Key amenities
+            - Perfect for (target travelers)
+            - Nearby attractions
+            - Special tips
+            ```
+
+            After each category, provide a COMPARATIVE ANALYSIS of:
+            - Price-to-value comparison
+            - Location advantages/disadvantages
+            - Amenity differences
+            - Best suited traveler types
+         
+             BUDGET BREAKDOWN
+            Provide a detailed budget breakdown:
+            - Flights
+            - Accommodation
+            - Activities
+            - Meals and incidentals
+            - Transportation
+            - Total estimated cost
+            
+            
+            FINAL RECOMMENDATIONS
+            Provide a "BEST MATCH" recommendation including:
+            - Best flight option with reasoning
+            - Best hotel option with reasoning
+            - Must-do activities
+            - Money-saving tips
+            - Practical travel tips
+
+
+                RECOMMENDED ACTIVITIES:
                 {activities}
 
-<<<<<<< HEAD
-                FORMATTING INSTRUCTIONS:
-                - Use proper markdown formatting with headers (##, ###) for each section
-                - Include blank lines between paragraphs and sections (use double line breaks)
-                - Use bullet points (- ) for lists
-                - Ensure there are no unnecessary line breaks within paragraphs
-                - Use proper indentation for readability
-                - For tables, use markdown table format with proper spacing
-                - Preserve exact formatting of flight details, hotel names, prices, and other key information
-
-                GUIDANCE FOR CREATING THE TRAVEL PLAN:
-
-                1. START WITH A PERSONALIZED GREETING:
-                   - Begin with a warm, personalized welcome that acknowledges their specific trip details
-                   - Express enthusiasm about their Denver trip and set the tone for the detailed plan to follow
-                   - Briefly highlight what makes Denver special during their travel dates
-
-                2. PRESENT FLIGHT RECOMMENDATIONS:
-                   - Preserve the detailed flight information exactly as provided
-                   - Present the best flight options for both outbound and return journey
-                   - Highlight key benefits of each recommended flight (timing, amenities, price)
-                   - If flights are organized by time of day, maintain this structure
-                   - Ensure each flight option is clearly separated with blank lines
-
-                3. PRESENT HOTEL RECOMMENDATIONS:
-                   - Maintain all hotel details as provided (name, rating, price, location, amenities)
-                   - Explain why certain hotels might be better suited for their trip
-                   - Include practical details about hotel locations and proximity to attractions
-                   - Add blank lines between different hotel options for clarity
-                   
-                4. PRESENT ACTIVITIES RECOMMENDATIONS:
-                     - Summarize the activities in a friendly, engaging manner
-                     - Highlight unique experiences and attractions in Destination
-                     - Include specific details about each activity (location, timing, cost)
-                     - Use bullet points for easy reading and clear separation of different activities
-                     - Add blank lines between different activity options
-                     - Use the provided activity data to ensure accuracy and detail
-
-                4. CREATE A DAY-BY-DAY ITINERARY:
-                   - Provide a daily activity plan that incorporates both attractions and dining
-                   - For each day, include:
-                     * Morning activity
-                     * Lunch recommendation (using food highlights from activities data)
-                     * Afternoon activity
-                     * Dinner recommendation (using food highlights from activities data)
-                   - For the food recommendations, use the specific restaurants and details from the activities data
-                   - For the attractions, use the specific places and details from the activities data
-                   - Balance busy days with more relaxed ones
-                   - Use clear headings for each day (### Day 1 - Thursday, April 10)
-                   - Add blank lines between different sections of each day
-
-                5. INCLUDE A COMPLETE BUDGET BREAKDOWN:
-                   - Itemize all expected costs: flights, accommodation, activities, food, local transportation
-                   - Provide a total estimated cost and compare it to their stated budget of {trip_details.get("budget", "N/A")}
-                   - Offer money-saving tips that are specific to Denver
-                   - Use a clear tabular format for the budget items where appropriate
-                   IMPORTANT: Don't multipy the costs by the number of travelers when showing the flight budget. The user will do that.
-
-                6. CLOSE WITH PRACTICAL TRAVEL TIPS:
-                   - Weather expectations for their specific travel dates
-                   - Local transportation recommendations
-                   - Packing suggestions
-                   - Any special considerations for the season or local events
-                   - Add a warm closing message with well wishes for their trip
-
-                Your response should feel like a personalized conversation with a knowledgeable friend who's excited about their trip to Denver. Include specific details from all data sources while maintaining a cohesive, easy-to-follow travel plan with proper spacing and formatting.
-=======
                 Create a comprehensive day-by-day itinerary that includes:
                 1. All days from check-in to check-out
                 2. Flight arrival and departure times
@@ -362,18 +339,11 @@
                 - What to bring
                 - Local customs
                 - Money-saving tips
->>>>>>> 2712150b
             """)
         ]
 
         response = await self.model.ainvoke(messages)
-
-        # Ensure proper line breaks are preserved in the content
-        itinerary = response.content.replace("\\n", "\n")
-
-        # If needed, add extra formatting to ensure sections are well-separated
-        itinerary = itinerary.replace("\n\n#", "\n\n\n#")
-        itinerary = itinerary.replace("\n\n###", "\n\n\n###")
+        itinerary = response.content
 
         return {"itinerary": itinerary}
 
